"""
This submodule provides the TerraModel class.  This class holds
the data contained within a single time slice of a TERRA mantle
convection simulation.
"""

import netCDF4
import numpy as np
import re
from sklearn.neighbors import NearestNeighbors
import pickle
from . import geographic
from . import plot
<<<<<<< HEAD
from . import flow_conversion
=======
import healpy as hp
>>>>>>> 5fca8fbc

# Precision of coordinates in TerraModel
COORDINATE_TYPE = np.float32
# Precision of values in TerraModel
VALUE_TYPE = np.float32

# The following are the names of scalar fields which are allowed
# to be present in the _fields attribute of TerraModel, and a description
# of those fields.
_SCALAR_FIELDS = {
    "t": "Temperature field [K]",
    "c": "Scalar composition field [unitless]",
    "p": "Pressure field [GPa]",
    "vp": "P-wave velocity (elastic) [km/s]",
    "vs": "S-wave velocity (elastic) [km/s]",
    "vphi": "Bulk sound velocity (elastic) [km/s]",
    "vp_an": "P-wave velocity (anelastic) [km/s]",
    "vs_an": "S-wave velocity (anelastic) [km/s]",
    "vphi_an": "Bulk sound velocity (anelastic) [km/s]",
    "density": "Density [g/cm^3]",
    "qp": "P-wave quality factor [unitless]",
    "qs": "S-wave quality factor [unitless]",
    "visc": "Viscosity [Pas]",
}

# These are 'vector' fields which contain more than one component
# at each node of the grid.
_VECTOR_FIELDS = {
    "u_xyz": "Flow field in Cartesian coordinates (three components) [m/s]",
    "u_geog": "Flow field in geographic coordinates (three components) [m/s]",
    "c_hist": "Composition histogram (_nc components) [unitles]",
}

_VECTOR_FIELD_NCOMPS = {
    "u_xyz": 3,
    "u_geog": 3,
    "c_hist": None,
}

# All fields of any kind
_ALL_FIELDS = {**_SCALAR_FIELDS, **_VECTOR_FIELDS}

# Mapping of fields to NetCDF file variable names.
# Each field name maps to one or more variables.
# Fields which don't have a defined name should not have a key in this dict.
_FIELD_NAME_TO_VARIABLE_NAME = {
    "t": ("temperature",),
    "c_hist": ("composition_fractions",),
    "u_xyz": ("velocity_x", "velocity_y", "velocity_z"),
    "vp": ("vp",),
    "vs": ("vs",),
    "vphi": ("v_bulk",),
    "vp_an": ("vp_anelastic",),
    "vs_an": ("vs_anelastic",),
    "density": ("density",),
    "visc": ("viscosity",),
}


# Mapping of variable names in NetCDF files to field names
# in this module.  This is a many to one mapping.
_VARIABLE_NAME_TO_FIELD_NAME = {}
for key, vals in _FIELD_NAME_TO_VARIABLE_NAME.items():
    for val in vals:
        _VARIABLE_NAME_TO_FIELD_NAME[val] = key


class FieldNameError(Exception):
    """
    Exception type raised when trying to use an incorrect field name
    """

    def __init__(self, field):
        self.message = f"'{field}' is not a valid TerraModel field name"
        super().__init__(self.message)


class NoFieldError(Exception):
    """
    Exception type raised when trying to access a field which is not present
    """

    def __init__(self, field):
        self.message = f"Model does not contain field {field}"
        super().__init__(self.message)


class FieldDimensionError(Exception):
    """
    Exception type raised when trying to set a field when the dimensions
    do not match the coordinates in the model
    """

    def __init__(self, model, array, name=""):
        self.message = (
            f"Field array {name} has incorrect first two dimensions. "
            + f"Expected {(model._nlayers, model._npts)}; got {array.shape[0:2]}"
        )
        super().__init__(self.message)


class VersionError(Exception):
    """
    Exception type raised when old version of unversioned netCDF files
    are passed in.
    """

    def __init__(self, version):
        self.message = f"NetCDF file version '{version}' is not supported. Please convert with convert_files.convert"
        super().__init__(self.message)


class SizeError(Exception):
    """
    Exception type raised when input param is wrong shape
    """

    def __init__(self):
        self.message = f"Input params lons, lats, field mut be of same length"
        super().__init__(self.message)


class TerraModel:
    """
    Class holding a TERRA model at a single point in time.

    A TerraModel contains the coordinates of each lateral point, the
    radii of each layer, and zero or more fields at each of these points.

    Fields are either 2D (for scalar fields like temperature) or 3D
    (for multicomponent arrays like flow velocity) NumPy arrays.

    There are two kinds of methods which give you information about
    the contents of a TerraModel:

    1. Methods starting with ``get_`` return a reference to something held
       within the model.  Hence things returned
       by ``get``ters can be modified and the TerraModel instance is also
       modified.  For example, ``get_field("vp")`` returns the array containing
       the P-wave velocity for the whole model, and you can update any values
       within it.  You should **not** change the shape or length of any arrays
       returned from ``get_`` methods, as this will make the internal state
       of a TerraModel inconsistent.

    2. Methods which are simply a noun (like ``number_of_compositions``)
       return a value and this cannot be used to change the model.

    Model coordinates
    -----------------
    TerraModels have a number of layers, and within each layer there are
    a number of lateral points, of which there are always the same number.
    Points on each layer at the same point index always have the same
    coordinates.

    Use ``TerraModel.get_lateral_points()`` to obtain the longitude and
    latitude of the lateral points.

    ``TerraModel.get_radii()`` returns instead the radii (in km) of
    each of the layers in the model.

    Model fields
    ------------
    Models fields (as returned by ``TerraModel.get_field``) are simply
    NumPy arrays.  The first index is the layer index, and the second
    is the point index.

    As an example, if for a model ``m`` you obtain the temperature field
    with a call ``temp = m.get_field("t")``, the lateral coordinates
    ``lon, lat = m.get_lateral_points()`` and the radii ``r = m.get_radii()``,
    the temperature at ``lon[ip], lat[ip]`` and radius ``r[ir]`` is given
    by ``temp[ir,ip]``.

    Nearest neighbours
    ------------------
    The nearest lateral point index to an arbitrary geographic location
    can be obtained by ``m.nearest_index(lon, lat)``, whilst the nearest
    ``n`` neighbours can be obtained with ``m.nearest_indices(lon, lat, n)``.
    ``m.nearest_neighbours(lon, lat, n)`` also returns the distances to
    each near-neighbour.
    """

    def __init__(
        self, lon, lat, r, fields={}, c_histogram_names=None, lookup_tables=None
    ):
        """
        Construct a TerraModel.

        The basic TerraModel constructor requires the user to supply a set
        of radii ``r`` in km, and a set of lateral point coordinates as
        two separate arrays of longitude and latitude (in degrees).
        These then define the 2D grid on which the field values are defined.

        Fields are passed in as a dict mapping field name onto either a
        2D array (for scalar fields like temperature), or a 3D array
        for multicomponent fields, like flow velocity or composition histograms.

        Composition histograms enable one to translate from temperature,
        pressure and composition to seismic velocity by assuming the
        model contains a mechanical mixture of some number of different
        chemical components, and performing Voigt averaging over the
        elastic parameters predicted for these compositions, weighted
        by their proportion.  The field ``"c_hist"`` holds a 3D array
        whose last dimension gives the proportion of each component.
        When using a composition histogram, you may pass the
        ``c_histogram_name`` argument, giving the name of each component.
        The ith component name corresponds to the proportion of the ith
        slice of the last dimension of the ``"c_hist"`` array.

        Seismic lookup tables should be passed to this constructor
        when using multicomponent composition histograms; one for
        each proportion.  Note that this is not enforced, however.

        :param lon: Position in longitude of lateral points (degrees)
        :param lat: Position in latitude of lateral points (degrees).  lon and
            lat must be the same length
        :param r: Radius of nodes in radial direction.  Must increase monotonically.
        :param fields: dict whose keys are the names of field, and whose
            values are numpy arrays of dimension (nlayers, npts) for
            scalar fields, and (nlayers, npts, ncomps) for a field
            with ``ncomps`` components at each point
        :param c_histogram_names: The names of each composition of the
            composition histogram, passed as a ``c_hist`` field
        :param lookup_tables: An iterable of SeismicLookupTable corresponding
            to the number of compositions for this model
        """

        nlayers = len(r)
        self._nlayers = nlayers

        npts = len(lon)
        if len(lat) != npts:
            raise ValueError("length of lon and lat must be the same")

        # Number of lateral points
        self._npts = npts
        # Longitude and latitude in degrees of lateral points
        self._lon = np.array(lon, dtype=COORDINATE_TYPE)
        self._lat = np.array(lat, dtype=COORDINATE_TYPE)
        # Radius of each layer
        self._radius = np.array(r, dtype=COORDINATE_TYPE)

        # Check for monotonicity of radius
        if not np.all(self._radius[1:] - self._radius[:-1] > 0):
            raise ValueError("radii must increase or decrease monotonically")

        # Fit a nearest-neighbour search tree
        self._knn_tree = _fit_nn_tree(self._lon, self._lat)

        # The names of the compositions if using a composition histogram approach
        self._c_hist_names = c_histogram_names

        #

        # All the fields are held within _fields, either as scalar or
        # 'vector' fields.
        self._fields = {}

        # A set of lookup tables
        self._lookup_tables = lookup_tables

        # Check fields have the right shape and convert
        for key, val in fields.items():
            array = np.array(val, dtype=VALUE_TYPE)

            if _is_scalar_field(key):
                self._check_field_shape(val, key, scalar=True)

            elif _is_vector_field(key):
                expected_ncomps = _expected_vector_field_ncomps(key)
                if expected_ncomps is None:
                    self._check_field_shape(val, key, scalar=False)
                else:
                    if array.shape != (nlayers, npts, expected_ncomps):
                        raise FieldDimensionError(self, val, key)

            else:
                raise FieldNameError(key)

            self.set_field(key, array)

    def __repr__(self):
        return f"""TerraModel:
           number of radii: {self._nlayers}
             radius limits: {(np.min(self._radius), np.max(self._radius))}
  number of lateral points: {self._npts}
                    fields: {[name for name in self.field_names()]}
         composition names: {self.get_composition_names()}"""

    def field_names(self):
        """
        Return the names of the fields present in a TerraModel.

        :returns: list of the names of the fields present.
        """
        return self._fields.keys()

    def evaluate(self, lon, lat, r, field, method="triangle", depth=False):
        """
        Evaluate the value of field at radius r km, latitude lat degrees
        and longitude lon degrees.

        Note that if r is below the bottom of the model the value at the
        lowest layer is returned; and likewise if r is above the top
        of the model, the value at the highest layer is returned.

        There are two evaluation methods:

        1. 'triangle': Finds the triangle surrounding the point of
           interest and performs interpolation between the values at
           each vertex of the triangle
        2. 'nearest': Just returns the value of the closest point of
           the TerraModel

        In either case, linear interpolation is performed between the two
        surrounding layers of the model.

        :param lon: Longitude in degrees of point of interest
        :param lat: Latitude in degrees of points of interest
        :param r: Radius in km of point of interest
        :param field: String giving the name of the field of interest
        :param method: String giving the name of the evaluation method; a
            choice of 'triangle' (default) or 'nearest'.
        :param depth: If True, treat r as a depth rather than a radius
        :returns: value of the field at that point
        """
        _check_field_name(field)
        self._check_has_field(field)

        if method not in ("triangle", "nearest"):
            raise ValueError("method must be one of 'triangle' or 'nearest'")

        radii = self.get_radii()

        if depth:
            r = radii[-1] - r

        lons, lats = self.get_lateral_points()
        array = self.get_field(field)

        # Find bounding layers
        ilayer1, ilayer2 = _bounding_indices(r, radii)
        r1, r2 = radii[ilayer1], radii[ilayer2]

        if method == "triangle":
            # Get three nearest points, which should be the surrounding
            # triangle
            idx1, idx2, idx3 = self.nearest_indices(lon, lat, 3)

            # For the two layers, laterally interpolate the field
            # Note that this relies on NumPy's convention on indexing, where
            # indexing an array with fewer indices than dimensions acts
            # as if the missing, trailing dimensions were indexed with `:`.
            # (E.g., `np.ones((1,2,3))[0,0]` is `[1., 1., 1.]`.)
            val_layer1 = geographic.triangle_interpolation(
                lon,
                lat,
                lons[idx1],
                lats[idx1],
                array[ilayer1, idx1],
                lons[idx2],
                lats[idx2],
                array[ilayer1, idx2],
                lons[idx3],
                lats[idx3],
                array[ilayer1, idx3],
            )

            if ilayer1 == ilayer2:
                return val_layer1

            val_layer2 = geographic.triangle_interpolation(
                lon,
                lat,
                lons[idx1],
                lats[idx1],
                array[ilayer2, idx1],
                lons[idx2],
                lats[idx2],
                array[ilayer2, idx2],
                lons[idx3],
                lats[idx3],
                array[ilayer2, idx3],
            )

        elif method == "nearest":
            index = self.nearest_index(lon, lat)
            val_layer1 = array[ilayer1, index]

            if ilayer1 == ilayer2:
                return val_layer1

            val_layer2 = array[ilayer2, index]

        # Linear interpolation between the adjacent layers
        value = ((r2 - r) * val_layer1 + (r - r1) * val_layer2) / (r2 - r1)

        return value

    def write_pickle(self, filename):
        """
        Save the terra model as a python pickle format with the
        given filename.

        :param filename: filename to save terramodel to.
        :type filename: str

        :return: nothing
        """
        f = open(filename, "wb")
        pickle.dump(self, f, pickle.HIGHEST_PROTOCOL)
        f.close()

        return

    def set_field(self, field, values):
        """
        Create a new field within a TerraModel from a predefined array,
        replacing any existing field data.

        :param field: Name of field
        :param array: numpy.array containing the field.  For scalars it
            should have dimensions corresponding to (nlayers, npts),
            where nlayers is the number of layers and npts is the number
            of lateral points.  For multi-component fields, it should
            have dimensions (nlayers, npts, ncomps), where ncomps is the
            number of components
        """
        _check_field_name(field)
        array = np.array(values, dtype=VALUE_TYPE)
        self._check_field_shape(array, field, scalar=_is_scalar_field(field))
        self._fields[field] = np.array(array, dtype=VALUE_TYPE)

    def new_field(self, name, ncomps=None):
        """
        Create a new, empty field with key ``name``.

        :param name: Name of new field.
        :param ncomps: Number of components for a multicomponent field.
        :returns: the new field
        """
        _check_field_name(name)
        if ncomps is not None and ncomps < 1:
            raise ValueError(f"ncomps cannot be less than 1 (is {ncomps})")

        is_vector = _is_vector_field(name)
        ncomps_expected = _expected_vector_field_ncomps(name) if is_vector else None

        nlayers = self._nlayers
        npts = self._npts

        if is_vector:
            # For a vector field, either we have not set ncomps and we use the
            # expected number, or there is no expected number and we use what is
            # passed in.  Fields without an expected number of components
            # cannot be made unless ncomps is set.
            if ncomps_expected is None:
                if ncomps is None:
                    raise ValueError(
                        f"Field {name} has no expected number "
                        + "of components, so ncomps must be passed"
                    )
                self.set_field(name, np.zeros((nlayers, npts), dtype=VALUE_TYPE))
            else:
                if ncomps is not None:
                    if ncomps != ncomps_expected:
                        raise ValueError(
                            f"Field {name} should have "
                            + f"{ncomps_expected} fields, but {ncomps} requested"
                        )
                else:
                    ncomps = ncomps_expected

            self.set_field(name, np.zeros((nlayers, npts, ncomps), dtype=VALUE_TYPE))

        else:
            # Scalar field; should not ask for ncomps at all
            if ncomps is not None:
                raise ValueError(f"Scalar field {name} cannot have {ncomps} components")
            self.set_field(name, np.zeros((nlayers, npts), dtype=VALUE_TYPE))

        return self.get_field(name)

    def has_field(self, field):
        """
        Return True if this TerraModel contains a field called ``field``.

        :param field: Name of field
        :returns: True if field is present, and False otherwise
        """
        return field in self._fields.keys()

    def get_field(self, field):
        """
        Return the array containing the values of field in a TerraModel.

        :param field: Name of the field
        :returns: the field of interest as a numpy.array
        """
        self._check_has_field(field)
        return self._fields[field]

    def _check_has_field(self, field):
        """
        If field is not present in this model, raise a NoFieldError
        """
        if not self.has_field(field):
            raise NoFieldError(field)

    def _check_field_shape(self, array, name, scalar=True):
        """
        If the first two dimensions of array are not (nlayers, npts),
        raise an error, and likewise raise an error if the array is
        not rank-2 or rank-3.

        :raises: FieldDimensionError
        """
        if len(array.shape) not in (2, 3):
            raise FieldDimensionError(self, array, name)
        if (scalar and array.shape != (self._nlayers, self._npts)) or (
            not scalar and array.shape[0:2] != (self._nlayers, self._npts)
        ):
            raise FieldDimensionError(self, array, name)

    def number_of_compositions(self):
        """
        If a model contains a composition histogram field ('c_hist'),
        return the number of compositions; otherwise return None.

        :returns: number of compositions or None
        """
        if self.has_field("c_hist"):
            return self.get_field("c_hist").shape[2]
        else:
            return None

    def get_composition_names(self):
        """
        If a model contains a composition histogram field ('c_hist'),
        return the names of the compositions; otherwise return None.

        :returns: list of composition names
        """
        if self.has_field("c_hist"):
            return self._c_hist_names
        else:
            return None

    def get_lateral_points(self):
        """
        Return two numpy.arrays, one each for the longitude and latitude
        (in degrees) of the lateral points of each depth slice of the fields
        in a model.

        :returns: (lon, lat) in degrees
        """
        return self._lon, self._lat

    def get_radii(self):
        """
        Return the radii of each layer in the model, in km.

        :returns: radius of each layer in km
        """
        return self._radius

    def nearest_index(self, lon, lat):
        """
        Return the index or indices of the lateral point(s) nearest to the
        one or more points supplied.  lon and lat may either both be a scalar or
        both an array of points; behaviour is undefined if a mix is
        provided.

        :param lon: Longitude of point(s) of interest (degrees)
        :param lat: Latitude of point(s) of interest (degrees)
        :returns: the index or indices of the nearest lateral point.
            This is a scalar for scalar input, and an array for array input.
        """
        scalar_input = False
        if np.isscalar(lon) and np.isscalar(lat):
            scalar_input = True

        indices = self.nearest_indices(lon, lat, 1)
        if scalar_input:
            return indices[0]
        else:
            return np.array([idx[0] for idx in indices])

    def nearest_indices(self, lon, lat, n):
        """
        Return the indices of the lateral point(s) nearest to the
        one or more points supplied.  lon and lat may either both be a scalar or
        both an array of points; behaviour is undefined if a mix is
        provided.

        :param lon: Longitude of point(s) of interest (degrees)
        :param lat: Latitude of point(s) of interest (degrees)
        :param n: Number of nearest neighbours to find
        :returns: the indices of the nearest n lateral points.
            This is vector for scalar input, and a vector of vectors for array
            input.
        """
        if n < 1:
            raise ValueError("n must be 1 or more")

        scalar_input = False
        if np.isscalar(lon) and np.isscalar(lat):
            scalar_input = True

        indices, _ = self.nearest_neighbors(lon, lat, n)

        return indices

    def nearest_neighbors(self, lon, lat, n):
        """
        Return the indices of the lateral point(s) nearest to the
        one or more points supplied, and the distances from the test point
        to each point.  lon and lat may either both be a scalar or
        both an array of points; behaviour is undefined if a mix is
        provided.

        Distances are in radians about the centre of the sphere; to
        convert to great circle distances, multiply by the radius of
        interest.

        :param lon: Longitude of point(s) of interest (degrees)
        :param lat: Latitude of point(s) of interest (degrees)
        :param n: Number of nearest neighbours to find
        :returns: (indices, distances), where the first item contains the
            indices of the nearest n lateral points and the second item gives
            the distances in radians about the centre on the sphere on
            which the points all lie.
            These are vectors for scalar input, and a vector of vectors for array
            input.
        """
        if n < 1:
            raise ValueError("n must be 1 or more")

        scalar_input = False

        if np.isscalar(lon) and np.isscalar(lat):
            scalar_input = True
            lon = np.array([lon])
            lat = np.array([lat])
        elif len(lon) != len(lat):
            raise ValueError("lon and lat must be the same length")

        latlon = np.array([lat, lon]).T
        latlon_radians = np.radians(latlon)
        distances, indices = self._knn_tree.kneighbors(latlon_radians, n_neighbors=n)

        if scalar_input:
            return indices[0], distances[0]
        else:
            return indices, distances

    def nearest_layer(self, radius, depth=False):
        """
        Find the layer nearest to the given radius.

        :param radius: Radius of interest in km.
        :param depth: If True, treat input radius as a depth instead,
            and return index and depth rather than index and radius.
        :returns: layer index and radius of layer in km if depth is False
            (the default); otherwise return layer index and depth in km
        """
        radii = self.get_radii()
        surface_radius = radii[-1]
        if depth:
            radius = surface_radius - radius

        index = _nearest_index(radius, radii)

        if depth:
            return index, surface_radius - radii[index]
        else:
            return index, radii[index]

    def _pixelise(self, signal, nside, lons, lats):
        """
        Grid input data to healpix grid
        :param signal: input data length n
        :param nside: healpy param, number of sides for healpix grid
        :param lons: input longitudes length n
        :param lats: input latitudes length n
        :returns: healpix grid
        """
        npix = hp.nside2npix(nside)
        pixnum = hp.ang2pix(nside, lons, lats, lonlat=True)
        amap = np.zeros(npix)
        count = np.zeros(npix)
        nsample = len(signal)
        for i in range(nsample):
            pix = pixnum[i]
            amap[pix] += signal[i]
            count[pix] += 1.0
        for i in range(npix):
            if count[i] > 0:
                amap[i] = amap[i] / count[i]
            else:
                amap[i] = hp.UNSEEN
        return amap

    def hp_sph(self, field, fname, nside=2**6, lmax=16, savemap=False):
        """
        :param field: input field of shape (nr, nps)
        :param fname: string, name under which to save spherical harmonic
            coefficients and power spectra ``data.sph[fname]``
        :param nside: healpy param, number of sides for healpix grid, power
                      of 2 less than 2**30 (default 2**6)
        :param lmax: maximum spherical harmonic degree (default 16)
        :param savemap: Default (``False``) do not save the healpix map
        """

        lons, lats = self.get_lateral_points()

        # Check that lon, lat and field are same length
        if (
            len(lons) != len(lats)
            or len(lats) != field.shape[1]
            or len(lons) != field.shape[1]
        ):
            raise (SizeError)

        nr = len(self.get_radii())
        hp_ir = {}
        for r in range(nr):
            hpmap = self._pixelise(field[r, :], nside, lons, lats)
            power_per_l = hp.sphtfunc.anafast(hpmap, lmax=lmax)
            hp_coeffs = hp.sphtfunc.map2alm(hpmap, lmax=lmax, use_pixel_weights=True)
            if savemap:
                hp_ir[r] = {
                    "map": hmap,
                    "power per l": power_per_l,
                    "coeffs": hp_coeffs,
                }
            else:
                hp_ir[r] = {"power per l": power_per_l, "coeffs": hp_coeffs}
        try:
            self.sph[fname] = hp_ir
        except:
            self.sph = {}
            self.sph[fname] = hp_ir

    def plot_hp_map(
        self,
        fname,
        index=None,
        radius=None,
        nside=2**6,
        title=None,
        delta=None,
        extent=(-180, 180, -90, 90),
        method="nearest",
        show=True,
        **subplots_kwargs,
    ):
        """
        Create heatmap of a field recreated from the spherical harmonic coefficients
        :param fname: name of field as created using ``data.hp_sph()``
        :param index: index of layer to plot
        :param radius: radius to plot (nearest model radius is shown)
        :param nside: healpy param, number of sides for healpix grid, power
            of 2 less than 2**30 (default 2**6)
        :param title: name of field to be included in title
        :param delta: Grid spacing of plot in degrees
        :param extent: Tuple giving the longitude and latitude extent of
            plot, in the form (min_lon, max_lon, min_lat, max_lat), all
            in degrees
        :param method: May be one of: "nearest" (plot nearest value to each
            plot grid point); or "mean" (mean value in each pixel)
        :param show: If True (the default), show the plot
        :param **subplot_kwargs: Extra keyword arguments passed to
            `matplotlib.pyplot.subplots`
        :returns: figure and axis handles
        """

        if radius is None and index is None:
            raise ValueError("Either radius or index must be given")
        if index is None:
            layer_index, layer_radius = self.nearest_layer(radius, depth)
        else:
            radii = self.get_radii()
            nlayers = len(radii)
            if index < 0 or index >= nlayers:
                raise ValueError(f"index must be between 0 and {nlayers}")

            layer_index = index
            layer_radius = radii[index]

        npix = hp.nside2npix(nside)
        radii = self.get_radii()
        rad = radii[layer_index]
        lmax = len(self.sph[fname][layer_index]["power per l"]) - 1
        hp_remake = hp.sphtfunc.alm2map(
            self.sph[fname][layer_index]["coeffs"], nside=nside, lmax=lmax
        )

        lon, lat = hp.pix2ang(nside, np.arange(0, npix), lonlat=True)
        mask = lon > 180.0
        lon2 = (lon - 360) * mask
        lon = lon2 + lon * ~mask
        if title == None:
            label = fname
        else:
            label = title

        fig, ax = plot.layer_grid(
            lon, lat, rad, hp_remake, delta=delta, extent=extent, label=label
        )

        ax.set_title(f"Depth {int(max(radii))-int(layer_radius)} km")

        if show:
            fig.show()

        return fig, ax

    def plot_spectral_heterogeneity(
        self,
        fname,
        title=None,
        saveplot=False,
        savepath=None,
        lmin=1,
        lmax=None,
        lyrmin=1,
        lyrmax=-1,
        show=True,
        **subplots_kwargs,
    ):
        """
        Plot spectral heterogenity maps of the given field, that is the power
        spectrum over depth.
        :param fname: name of field to plot as created using model.hp_sph()
        :param title: title of plot (string)
        :param saveplot: flag to save an image of the plot to file
        :param savepath: path under which to save plot to
        :param lmin: minimum spherical harmonic degree to plot (default=1)
        :param lmax: maximum spherical harmonic degree to plot (default to plot all)
        :param lyrmin: min layer to plot (default omits boundary)
        :param lyrmax: max layer to plot (default omits boundary)
        :param show: if True (default) show the plot
        :param **subplot_kwargs: Extra keyword arguments passed to
            `matplotlib.pyplot.subplots`
        :returns: figure and axis handles
        """
        nr = len(self.sph[fname])
        lmax_dat = len(self.sph[fname][0]["power per l"]) - 1
        powers = np.zeros((nr, lmax_dat + 1))
        for r in range(nr):
            powers[r, :] = self.sph[fname][r]["power per l"][:]

        if lmax == None or lmax > lmax_dat:
            lmax = lmax_dat

        radii = self.get_radii()
        depths = self.get_radii()[-1] - radii

        fig, ax = plot.spectral_heterogeneity(
            powers,
            title,
            depths,
            lmin,
            lmax,
            saveplot,
            savepath,
            lyrmin,
            lyrmax,
            **subplots_kwargs,
        )

        if show:
            fig.show()

        return fig, ax

    def get_bulk_composition(self):
        """
        Get the bulk composition field from composition histograms.
        Stored as new scalar field 'c'
        """
        _c_hists = self.get_field("c_hist")
        bc = np.zeros((_c_hists.shape[0], _c_hists.shape[1]))
        _cnames = self.get_composition_names()
        for i, comp in enumerate(_cnames):
            bc = bc + _c_hists[:, :, i] * _cnames[comp]["c-val"]
        self.set_field("c", bc)

    def plot_layer(
        self,
        field,
        radius=None,
        index=None,
        depth=False,
        delta=None,
        extent=(-180, 180, -90, 90),
        method="nearest",
        show=True,
    ):
        """
        Create a heatmap of the values of a particular field at the model
        layer nearest to ``radius`` km.

        :param field: Name of field of interest
        :param radius: Radius in km at which to show map.  The nearest
            model layer to this radius is shown.
        :param index: Rather than using a certain radius, plot the
            field exactly at a layer index
        :param depth: If True, interpret the radius as a depth instead
        :param delta: Grid spacing of plot in degrees
        :param extent: Tuple giving the longitude and latitude extent of
            plot, in the form (min_lon, max_lon, min_lat, max_lat), all
            in degrees
        :param method: May be one of: "nearest" (plot nearest value to each
            plot grid point); or "mean" (mean value in each pixel)
        :param show: If True (the default), show the plot
        :returns: figure and axis handles
        """
        if radius is None and index is None:
            raise ValueError("Either radius or index must be given")
        if index is None:
            layer_index, layer_radius = self.nearest_layer(radius, depth)
        else:
            radii = self.get_radii()
            nlayers = len(radii)
            if index < 0 or index >= nlayers:
                raise ValueError(f"index must be between 0 and {nlayers}")

            layer_index = index
            layer_radius = radii[index]

        lon, lat = self.get_lateral_points()
        values = self.get_field(field)[layer_index]
        label = _SCALAR_FIELDS[field]

        fig, ax = plot.layer_grid(
            lon, lat, layer_radius, values, delta=delta, extent=extent, label=label
        )

        if depth:
            ax.set_title(f"Depth {int(layer_radius)} km")

        if show:
            fig.show()

        return fig, ax

    def add_adiabat(self):
        """
        Add a theoretical adiabat to the temperatures in the
        TerraModel object. The adiabat is linear in the upper
        mantle and then is fit to a quadratic in the lower
        mantle.

        :param: none
        :return: none
        """

        radii = self.get_radii()
        surface_radius = radii[-1]
        depths = surface_radius - radii

        for d in depths:
            dt = _calculate_adiabat(d)
            layer_index, layer_radius = self.nearest_layer(radius=d, depth=True)
            self._fields["t"][layer_index] = self._fields["t"][layer_index] + dt

        return

    def add_geog_flow(self):
        """
        Add the field u_geog which holds the flow vector which
        has been rotated from cartesian to geographical.

        :param: none
        :return: none
        """

        flow_xyz = self.get_field("u_xyz")

        flow_geog = np.zeros(flow_xyz.shape)

        for point in range(self._npts):
            lat = self._lat[point]
            lon = self._lon[point]

            # get flow vector for one lon, lat
            # at all radii
            flows_point_all_radii = flow_xyz[:, point]

            # rotate vectors
            flow_geog_point = flow_conversion.rotate_vector(
                lon=lon, lat=lat, vec=flows_point_all_radii
            )

            # populate array with rotated vectors
            flow_geog[:, point] = flow_geog_point

        self.set_field(field="u_geog", values=flow_geog)


def read_netcdf(
    files, fields=None, surface_radius=6370.0, test_lateral_points=False, cat=False
):
    """
    Read a TerraModel from a set of NetCDF files.

    :param files: List or iterable of file names of TERRA NetCDF model
        files
    :param fields: Iterable of field names to be read in.  By default all
        fields are read in.
    :param surface_radius: Radius of the surface of the model in km
        (default 6370 km)
    :returns: a new TerraModel
    """

    from io import StringIO
    import sys

    if len(files) == 0:
        raise ValueError("files argument cannot be empty")

    # Check fields are readable
    if fields is not None:
        for field in fields:
            _check_field_name(field)

    # Total number of lateral points and number of layers,
    # allowing us to preallocate arrays.  Consistency is checked on the next pass.
    npts_total = 0
<<<<<<< HEAD
    for file_number, file in enumerate(files):
=======
    if not cat:
        for file_number, file in enumerate(files):
            nc = netCDF4.Dataset(file)
            if "nps" not in nc.dimensions:
                raise ValueError(f"File {file} does not contain the dimension 'nps'")
            npts_total += nc.dimensions["nps"].size

            _check_version(nc)

            if "depths" not in nc.dimensions:
                raise ValueError(f"File {file} does not contain the dimension 'Depths'")
            if file_number == 0:
                nlayers = nc.dimensions["depths"].size
                # Take the radii from the first file
                _r = np.array(surface_radius - nc["depths"][:], dtype=COORDINATE_TYPE)
        nfiles = len(files)
    else:
        file = files
>>>>>>> 5fca8fbc
        nc = netCDF4.Dataset(file)
        if "nps" not in nc.dimensions:
            raise ValueError(f"File {file} does not contain the dimension 'nps'")
        if "record" not in nc.dimensions:
            raise ValueError(f"Expecting concatenated file with dimension 'record'")
        npts_total = nc.dimensions["nps"].size * nc.dimensions["record"].size

        _check_version(nc)

        if "depths" not in nc.dimensions:
            raise ValueError(f"File {file} does not contain the dimension 'Depths'")
        nlayers = nc.dimensions["depths"].size
        _r = np.array(surface_radius - nc["depths"][:], dtype=COORDINATE_TYPE)
        nfiles = nc.dimensions["record"].size

    # Passed to constructor
    _fields = {}
    _lat = np.empty((npts_total,), dtype=COORDINATE_TYPE)
    _lon = np.empty((npts_total,), dtype=COORDINATE_TYPE)
    _c_hist_names = {}

    npts_pointer = 0
<<<<<<< HEAD
    for file_number, file in enumerate(files):
=======

    if cat:
>>>>>>> 5fca8fbc
        nc = netCDF4.Dataset(file)

    for file_number in range(nfiles):

        # read in next file if not loading from concatenated file
        if not cat:
            file = files[file_number]
            nc = netCDF4.Dataset(file)

        # Check the file has the right things

        for dimension in ("nps", "depths", "compositions"):
            assert (
                dimension in nc.dimensions
            ), f"Can't find {dimension} in dimensions of file {file}"

        # Number of lateral points in this file
        npts = nc.dimensions["nps"].size
        # Range of points in whole array to fill in
        npts_range = range(npts_pointer, npts_pointer + npts)

        if file_number > 0:
            # Check the radii are the same for this file as the first

            assert np.all(
                _r == surface_radius - nc["depths"][:]
            ), f"radii in file {file} do not match those in {files[0]}"

        # Assume that the latitudes and longitudes are the same for each
        # depth slice, and so are repeated
        if not cat:
            this_slice_lat = nc["latitude"][:]
            this_slice_lon = nc["longitude"][:]
        else:
            this_slice_lat = nc["latitude"][file_number, :]
            this_slice_lon = nc["longitude"][file_number, :]

        _lat[npts_range] = this_slice_lat
        _lon[npts_range] = this_slice_lon

        # Test this assumption
        if test_lateral_points:
            # Indexing with a single `:` gets an N-dimensional array, not
            # a vector
            all_lats = nc["latitude"][:]
            all_lons = nc["longitude"][:]
            for idep in range(1, nlayers):
                assert np.all(
                    this_slice_lat == all_lats[idep, :]
                ), f"Latitudes of depth slice {idep} do not match those of slice 0"
                assert np.all(
                    this_slice_lon == all_lons[idep, :]
                ), f"Longitudes of depth slice {idep} do not match those of slice 0"

        # Now read in fields, with some special casing
        fields_to_read = _ALL_FIELDS.keys() if fields == None else fields
        fields_read = set()

        for var in nc.variables:
            # Skip 'variables' like Latitude, Longitude and Depths which
            # give the values of the dimensions
            if var in ("latitude", "longitude", "depths"):
                continue

            field_name = _field_name_from_variable(var)
            if field_name not in fields_to_read:
                continue

            # Handle scalar fields
            if _is_scalar_field(field_name):
                if not cat:
                    field_data = nc[var][:]
                else:
                    field_data = nc[var][file_number, :]

                if field_name not in _fields.keys():
                    _fields[field_name] = np.empty(
                        (nlayers, npts_total), dtype=VALUE_TYPE
                    )
                _fields[field_name][:, npts_range] = field_data
                fields_read.add(field_name)

            # Special case for flow field
            if "u_xyz" in fields_to_read and field_name == "u_xyz":
                if field_name in fields_read:
                    continue
                else:
                    fields_read.add(field_name)

                ncomps = _VECTOR_FIELD_NCOMPS[field_name]
                uxyz = np.empty((nlayers, npts, ncomps), dtype=VALUE_TYPE)

                if not cat:
                    uxyz[:, :, 0] = nc["velocity_x"][:]
                    uxyz[:, :, 1] = nc["velocity_y"][:]
                    uxyz[:, :, 2] = nc["velocity_z"][:]
                else:
                    uxyz[:, :, 0] = nc["velocity_x"][file_number, :]
                    uxyz[:, :, 1] = nc["velocity_y"][file_number, :]
                    uxyz[:, :, 2] = nc["velocity_z"][file_number, :]

                if field_name not in _fields.keys():
                    _fields[field_name] = np.empty(
                        (nlayers, npts_total, ncomps), dtype=VALUE_TYPE
                    )
                _fields[field_name][:, npts_range, :] = uxyz

            # Special case for other vector fields; i.e. c_hist
            if "c_hist" in fields_to_read and field_name == "c_hist":
                if field_name in fields_read:
                    continue
                else:
                    fields_read.add(field_name)

                ncomps = nc.dimensions["compositions"].size
                # Get the composition attributes and populate dictionary with names and c-values
                for it, attr in enumerate(nc["composition_fractions"].ncattrs()):
                    num = int((it / 2) + 1)
                    if "name" in attr:
                        string1 = "nc['composition_fractions']." + str(attr)
                        attr_val1 = eval(string1)
                    else:
                        string2 = "nc['composition_fractions']." + str(attr)
                        attr_val2 = eval(string2)

                    if np.mod(it, 2) == 1:
                        _c_hist_names.update(
                            {
                                f"composition_{num}": {
                                    "name": attr_val1.lower(),
                                    "c-val": attr_val2,
                                },
                            }
                        )

                # List of variables to read
                vars_to_read = _variable_names_from_field(field_name)

                if field_name not in _fields.keys():
                    _fields[field_name] = np.empty(
                        (nlayers, npts_total, ncomps + 1), dtype=VALUE_TYPE
                    )

                # fractions must sum to 1, so nth frac is the difference of the sum of the given fractions to 1.
                nth_comp = np.zeros(
                    (nc.dimensions["depths"].size, nc.dimensions["nps"].size)
                )
                nth_comp = nth_comp + 1.0
                for local_var in vars_to_read:
                    for c in range(ncomps):
                        if not cat:
                            nth_comp = nth_comp - nc[local_var][c, :, :]
                            _fields["c_hist"][:, npts_range, c] = nc[local_var][c, :, :]
                        else:
                            nth_comp = nth_comp - nc[local_var][file_number, c, :, :]
                            _fields["c_hist"][:, npts_range, c] = nc[local_var][
                                file_number, c, :, :
                            ]
                    _fields["c_hist"][:, npts_range, -1] = nth_comp[:]
                _test_composition(_fields["c_hist"][:, npts_range, :])
        if not cat:  # close only if reading in list of files
            nc.close()
        npts_pointer += npts

    # Check for need to sort points in increasing radius
    must_flip_radii = len(_r) > 1 and _r[1] < _r[0]
    if must_flip_radii:
        _r = np.flip(_r)

    # Remove duplicate points
    _, unique_indices = np.unique(np.stack((_lon, _lat)), axis=1, return_index=True)
    # np.unique returns indices which sort the values, so sort the
    # indices to preserve the original point order, except the duplicates
    unique_indices = np.sort(unique_indices)
    _lon = _lon[unique_indices]
    _lat = _lat[unique_indices]

    for field_name, array in _fields.items():
        ndims = array.ndim
        if ndims == 2:
            if must_flip_radii:
                _fields[field_name] = array[::-1, unique_indices]
            else:
                _fields[field_name] = array[:, unique_indices]
        elif ndims == 3:
            if must_flip_radii:
                _fields[field_name] = array[::-1, unique_indices, :]
            else:
                _fields[field_name] = array[:, unique_indices, :]
        else:
            # Shouldn't be able to happen
            raise ValueError(
                f"field {field_name} has an unexpected number of dimensions ({ndims})"
            )

    return TerraModel(
        r=_r, lon=_lon, lat=_lat, fields=_fields, c_histogram_names=_c_hist_names
    )


def load_model_from_pickle(filename):
    """
    Load a terra model saved using the save() function above.

    :param filename: filename to load terramodel from.
    :type filename: str

    :return: loaded terra model
    :rtype: TerraModel object
    """

    f = open(filename, "rb")
    m = pickle.load(f)
    f.close()
    return m


def _calculate_adiabat(depth):
    """
    Calculate a theoretical adiabat at a given depth.
    The adiabat has a linear slope of 0.5 K/km in the
    upper mantle and fit by a quadratic in the lower mantle.
    The upper and lower mantle adiabats are smoothed around
    the 660 km transition depth. The value given is relative
    to a 1600 K mantle potential temperature.

    :param depth: depth to get adiabat temperature at
    :type depth: float

    :return: adiabat temperature value relative to a 1600 K
             potential temperature.
    :rtype: float
    """

    # calculate temp if it were a linear profile (for upper mantle)
    lin = (0.5 * depth) + 1600

    # calculate if it were a quadratic profile (for lower mantle)
    quad = (-0.00002 * depth**2) + (0.4 * depth) + 1700

    # smooth transition between linear and quadratic
    sig = 1 / (1 + (np.exp((-1 * depth - 660) / 60)))

    # 1600, the potential temperature, is removed
    # so only the adiabat relative to the potential temp
    # of 1600 is returned
    adiabat = lin * (1 - sig) + (quad * sig) - 1600

    return adiabat


def _test_composition(compfracs):
    """
    Test to make sure that total composition fraction is equal to 1
    """

    assert np.all(np.sum(compfracs[:, :, :], axis=2))


def _check_version(nc):
    """
    Check the version of the netCDF file to allow for read
    """
    # Check if version global attribute exists
    try:
        version = nc.getncattr("version")
    except:
        version = 0.0

    # Old file types raise exception
    if version < 1.0:
        raise VersionError(version)


def _is_valid_field_name(field):
    """
    Return True if field is a valid name of a field in a TerraModel.
    """
    return field in _ALL_FIELDS.keys()


def _variable_names_from_field(field):
    """
    Return the netCDF variable name(s) of a field from the TerraModel field name.
    The values returned are tuples.
    """
    return _FIELD_NAME_TO_VARIABLE_NAME[field]


def _field_name_from_variable(field):
    """
    Return the TerraModel field name of a NetCDF file variable name.

    If there is no field name associated with this variable name,
    return ``None``.
    """
    try:
        field_name = _VARIABLE_NAME_TO_FIELD_NAME[field]
    except KeyError:
        field_name = None
    return field_name


def _check_field_name(field):
    """
    If field is not a valid field name, raise a FieldNameError
    """
    if not _is_valid_field_name(field):
        raise FieldNameError(field)


def _is_scalar_field(field):
    """
    Return True if field is a scalar field
    """
    return field in _SCALAR_FIELDS.keys()


def _is_vector_field(field):
    """
    Return True if field is a 'vector' field
    """
    return field in _VECTOR_FIELDS.keys()


def _expected_vector_field_ncomps(field):
    """
    Return the expected number of components in a 'vector' field,
    or None if it may take any value
    """
    return _VECTOR_FIELD_NCOMPS[field]


def _fit_nn_tree(lon, lat):
    """
    Fit a nearest neighbour lookup tree to a set of longitude and
    latitude points on the surface of a sphere, where the input
    is in degrees.

    Rough timing suggests that using the geographic coordinates and
    Haversine distance takes ~440 µs per lookup, whereas using
    Cartesian coordinates and a Euclidian distance leads to
    lookups taking ~15 ms.

    # FIXME: Properly test which distance metrics and tree types
    #        are fastest.
    """
    lon_radians = np.radians(lon)
    lat_radians = np.radians(lat)
    coords = np.array([[lat, lon] for lat, lon in zip(lat_radians, lon_radians)])
    tree = NearestNeighbors(n_neighbors=1, metric="haversine").fit(coords)
    return tree


def _nearest_index(value, values):
    """
    Return the index of the nearest value in ``values``.  If
    ``value`` is smaller or greater than all ``values``, respectively
    return the minimum or maximum.

    Requires that ``values`` is sorted in increasing order.
    """
    nvals = len(values)
    index = np.searchsorted(values, value)

    # Outside the range
    if index == nvals:
        return nvals - 1
    elif index == 0:
        return index

    # Need to decide whether the one above or below is closer
    if value - values[index - 1] > values[index] - value:
        return index
    else:
        return index - 1


def _bounding_indices(value, values):
    """
    Return the indices of ``values`` ``i1`` and ``i2`` where
    ``values[i1] <= value < values[i2]``.

    If ``value`` is less or greater than the smallest and largest
    values, respectively return the same index for both.
    In other words, the returned index is 0 when value is below all
    values, and ``len(values)-1`` when it is above.

    If value is exactly the same as one of the values, return the
    corresponding index twice also.

    Requires that ``values`` is sorted in increasing order.
    """
    nvals = len(values)
    index = np.searchsorted(values, value)

    # We are above or below the range of values
    if index == 0:
        return index, index
    elif index == nvals:
        return index - 1, index - 1
    elif values[index] == value:
        return index, index
    else:
        return index - 1, index<|MERGE_RESOLUTION|>--- conflicted
+++ resolved
@@ -11,11 +11,8 @@
 import pickle
 from . import geographic
 from . import plot
-<<<<<<< HEAD
+import healpy as hp
 from . import flow_conversion
-=======
-import healpy as hp
->>>>>>> 5fca8fbc
 
 # Precision of coordinates in TerraModel
 COORDINATE_TYPE = np.float32
@@ -1046,9 +1043,6 @@
     # Total number of lateral points and number of layers,
     # allowing us to preallocate arrays.  Consistency is checked on the next pass.
     npts_total = 0
-<<<<<<< HEAD
-    for file_number, file in enumerate(files):
-=======
     if not cat:
         for file_number, file in enumerate(files):
             nc = netCDF4.Dataset(file)
@@ -1067,7 +1061,6 @@
         nfiles = len(files)
     else:
         file = files
->>>>>>> 5fca8fbc
         nc = netCDF4.Dataset(file)
         if "nps" not in nc.dimensions:
             raise ValueError(f"File {file} does not contain the dimension 'nps'")
@@ -1090,12 +1083,8 @@
     _c_hist_names = {}
 
     npts_pointer = 0
-<<<<<<< HEAD
-    for file_number, file in enumerate(files):
-=======
 
     if cat:
->>>>>>> 5fca8fbc
         nc = netCDF4.Dataset(file)
 
     for file_number in range(nfiles):
