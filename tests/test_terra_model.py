--- conflicted
+++ resolved
@@ -74,24 +74,14 @@
 
     def test_variable_name_from_field(self):
         """Translation of field name to NetCDF variable name(s)"""
-<<<<<<< HEAD
+
         self.assertEqual(terra_model._variable_names_from_field("t"),
             ("temperature",))
         self.assertEqual(terra_model._variable_names_from_field("u_xyz"),
             ("velocity_x", "velocity_y", "velocity_z"))
         self.assertEqual(terra_model._variable_names_from_field("c_hist"),
             ("composition_fractions",))
-=======
-        self.assertEqual(terra_model._variable_names_from_field("t"), ("Temperature",))
-        self.assertEqual(
-            terra_model._variable_names_from_field("u_xyz"),
-            ("Velocity_x", "Velocity_y", "Velocity_z"),
-        )
-        self.assertEqual(
-            terra_model._variable_names_from_field("c_hist"),
-            ("BasaltFrac", "LherzFrac"),
-        )
->>>>>>> 373ad72d
+
         with self.assertRaises(KeyError):
             terra_model._variable_names_from_field("incorrect field name")
 
