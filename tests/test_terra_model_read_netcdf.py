"""
Test the reading of files in the NetCDF format
"""

import unittest

import numpy as np
import os
import re
import tempfile

from netCDF4 import Dataset
from terratools import terra_model


def select_indices(array, indices):
    """Slice an array with arbitrary indices"""
    for (axis, inds) in enumerate(indices):
        if inds is not None:
            array = np.take(array, inds, axis=axis)
    return array


def write_seismic_netcdf_files(
    filebase, lon, lat, radii, fields, nfiles=3, c_hist_names=None
):
    """
    Write a set of files in the correct format to `filebase`.
    """
    if "c_hist" in fields.keys() and c_hist_names is None:
        raise ValueError("c_hist_names is required when the c_hist field is present")

    # Total number of points
    npts = len(lon)
    assert len(lat) == npts, "Number of lon and lat points must be the same"
    # Number of radii
    nlayers = len(radii)
    # Indices for indexing into fields and radii (reversed as depth is written increasing)
    depth_inds = np.flip(np.arange(0, nlayers))
    depths = np.flip(6370 - radii)

    # Spread points about files, with 1st to (nfiles - 1)th files having...
    nps_first = npts // nfiles
    # ...and the last file having nps_last points
    nps_last = npts - (nfiles - 1) * nps_first

    for ifile in range(nfiles):
        filename = filebase + f"{ifile}.nc"

        # Last file gets the remainder
        nps = nps_last if ifile == (nfiles - 1) else nps_first

        # Lateral point indices for this file
        index1 = nps_first * ifile
        index2 = index1 + nps - 1
        # We add an extra random point from outside the point range
        duplicate_index = index2 + (-nps if ifile == nfiles - 1 else 1)
        # The final index is ignored in Python, so this is right
        lateral_inds = np.append(np.arange(index1, index2 + 1), [duplicate_index])

        # Coordinates for this file, including duplicates
        lon_file = lon[lateral_inds]
        lat_file = lat[lateral_inds]

        # Open NetCDF file for writing
        file = Dataset(filename, mode="w")

        # Set dimensions
        # + 1 because we add a duplicate point at the end
        nps_dim = file.createDimension("nps", nps + 1)
        depths_dim = file.createDimension("depths", nlayers)
        compositions_dim = file.createDimension("compositions",len(c_hist_names))

<<<<<<< HEAD
        depths_var = file.createVariable("depths", terra_model.COORDINATE_TYPE,
            ("depths",))
        depths_var.units = "km"

        lon_var = file.createVariable("longitude", terra_model.COORDINATE_TYPE,
            ("nps"))
        lon_var.units = "degrees"

        lat_var = file.createVariable("latitude", terra_model.COORDINATE_TYPE,
            ("nps"))
        lat_var.units = "degrees"

        #Add version number
        file.version=1.0
=======
        depths_var = file.createVariable(
            "Depths", terra_model.COORDINATE_TYPE, ("Depths",)
        )
        depths_var.units = "Km"

        lon_var = file.createVariable(
            "Longitude", terra_model.COORDINATE_TYPE, ("Depths", "nps")
        )
        lon_var.units = "Degrees"

        lat_var = file.createVariable(
            "Latitude", terra_model.COORDINATE_TYPE, ("Depths", "nps")
        )
        lat_var.units = "Degrees"
>>>>>>> 373ad72d

        # Fill in coordinates
        # depths in decreasing depth order, which is opposite to our convention
        depths_var[:] = depths
<<<<<<< HEAD
        lon_var[:] = lon_file
        lat_var[:] = lat_file
=======
        lon_var[:, :] = np.transpose(
            np.reshape(np.repeat(lon_file, nlayers), (-1, nlayers))
        )
        lat_var[:, :] = np.transpose(
            np.reshape(np.repeat(lat_file, nlayers), (-1, nlayers))
        )
>>>>>>> 373ad72d

        for field_name, field_vals in fields.items():
            is_scalar = terra_model._is_scalar_field(field_name)
            var_names = terra_model._variable_names_from_field(field_name)
            units = re.findall(r"\[(.*)\]", terra_model._ALL_FIELDS[field_name])[0]

            if is_scalar:
                var_name = var_names[0]
<<<<<<< HEAD
                if "itude" in field_name: #longitude and latitude don't vary with depth
                    this_var = file.createVariable(var_name, terra_model.VALUE_TYPE,
                    ("nps"))
                    this_var[:] = select_indices(field_vals, (lateral_inds))
                else:
                    this_var = file.createVariable(var_name, terra_model.VALUE_TYPE,
                        ("depths", "nps"))
                    this_var[:,:] = select_indices(field_vals, (depth_inds, lateral_inds))
=======
                this_var = file.createVariable(
                    var_name, terra_model.VALUE_TYPE, ("Depths", "nps")
                )
                this_var[:, :] = select_indices(field_vals, (depth_inds, lateral_inds))
>>>>>>> 373ad72d
                if units != "unitless":
                    this_var.units = units.title()

            # Special case the other things for now as it's just for testing
            elif field_name == "u_xyz":
                for (icomp, var_name) in enumerate(var_names):
<<<<<<< HEAD
                    this_var = file.createVariable(var_name, terra_model.VALUE_TYPE,
                        ("depths", "nps"))
                    this_var[:,:] = select_indices(field_vals[:,:,icomp],
                        (depth_inds, lateral_inds))
=======
                    this_var = file.createVariable(
                        var_name, terra_model.VALUE_TYPE, ("Depths", "nps")
                    )
                    this_var[:, :] = select_indices(
                        field_vals[:, :, icomp], (depth_inds, lateral_inds)
                    )
>>>>>>> 373ad72d
                    this_var.units = units.title()

            elif field_name == "c_hist":
                var_name="composition_fractions"
                this_var = file.createVariable(var_name, terra_model.VALUE_TYPE,
                        ("compositions","depths", "nps"))
                for (icomp, comp_name) in enumerate(c_hist_names):
<<<<<<< HEAD
                    this_var[icomp,:,:] = select_indices(field_vals[icomp,:,:],
                        (depth_inds, lateral_inds))
=======
                    var_name = comp_name.title() + "Frac"
                    this_var = file.createVariable(
                        var_name, terra_model.VALUE_TYPE, ("Depths", "nps")
                    )
                    this_var[:, :] = select_indices(
                        field_vals[:, :, icomp], (depth_inds, lateral_inds)
                    )
>>>>>>> 373ad72d

                this_var.composition_1_name="harzburgite"
                this_var.composition_1_c = 0.0
                this_var.composition_2_name="lherzolite"
                this_var.composition_2_c = 0.2
                this_var.composition_3_name="basalt"
                this_var.composition_3_c = 1.0

        file.close()

    return [filebase + f"{ifile}.nc" for ifile in range(nfiles)]


def random_model(npts, nlayers):
    """
    Create a random model with fields t, c_hist and u_xyz, with named
    compositions
    """
    coordinate_type = terra_model.COORDINATE_TYPE
    value_type = terra_model.VALUE_TYPE

    lon = 360 * np.random.rand(npts).astype(coordinate_type)
    lat = 180 * (np.random.rand(npts).astype(coordinate_type) - 0.5)
    r = 3480 + (6370 - 3480) * np.sort(np.random.rand(nlayers).astype(coordinate_type))

    fields = {
        "t": np.random.rand(nlayers, npts).astype(value_type),
        "u_xyz": np.random.rand(nlayers, npts, 3).astype(value_type),
        "c_hist": np.random.rand(2, nlayers, npts).astype(value_type),
    }
    c_hist_names = ["harzburgite","lherzolite"]

    return lon, lat, r, fields, c_hist_names


class TestTerraModelReadNetCDF(unittest.TestCase):
    def test_terra_model_read_netcdf(self):
        npts = 64
        nlayers = 3
        lon, lat, r, fields, c_hist_names = random_model(npts, nlayers)

        with tempfile.TemporaryDirectory() as dir:
            filebase = os.path.join(dir, "test_netcdf_file_")
            filenames = write_seismic_netcdf_files(
                filebase, lon, lat, r, fields, c_hist_names=c_hist_names
            )
            model = terra_model.read_netcdf(filenames)

        mlon, mlat = model.get_lateral_points()
        mr = model.get_radii()
        self.assertEqual(len(mlon), npts)
        self.assertEqual(len(mr), nlayers)
        self.assertTrue(np.all(lon == mlon))
        self.assertTrue(np.all(lat == mlat))
        self.assertTrue(np.all(r == mr))
        self.assertTrue(np.all(fields["t"] == model.get_field("t")))
        self.assertTrue(np.all(fields["u_xyz"] == model.get_field("u_xyz")))
        self.assertTrue(np.all(fields["c_hist"][0,:,:] == model.get_field("c_hist")[:,:,0]))
        self.assertTrue(np.all(fields["c_hist"][1,:,:] == model.get_field("c_hist")[:,:,1]))



if __name__ == "__main__":
    import sys

    if len(sys.argv) != 4:
        sys.stderr.write(
            f"""Usage: python {os.path.basename(__file__)} base_file_path nlayers npts

Positional arguments:
    base_file_path : The full path and start of the name to which
                     to write several TERRA model NetCDF files
    nlayers        : Number of layers in model
    npts           : Total number of lateral points in model
"""
        )
        sys.exit(1)

    filebase = sys.argv[1]
    nlayers = int(sys.argv[2])
    npts = int(sys.argv[3])

    lon, lat, r, fields, c_hist_names = random_model(npts, nlayers)

    filenames = write_seismic_netcdf_files(
        filebase, lon, lat, r, fields, c_hist_names=c_hist_names
    )

    print(f"Wrote files: {filenames}")<|MERGE_RESOLUTION|>--- conflicted
+++ resolved
@@ -71,7 +71,6 @@
         depths_dim = file.createDimension("depths", nlayers)
         compositions_dim = file.createDimension("compositions",len(c_hist_names))
 
-<<<<<<< HEAD
         depths_var = file.createVariable("depths", terra_model.COORDINATE_TYPE,
             ("depths",))
         depths_var.units = "km"
@@ -86,37 +85,13 @@
 
         #Add version number
         file.version=1.0
-=======
-        depths_var = file.createVariable(
-            "Depths", terra_model.COORDINATE_TYPE, ("Depths",)
-        )
-        depths_var.units = "Km"
-
-        lon_var = file.createVariable(
-            "Longitude", terra_model.COORDINATE_TYPE, ("Depths", "nps")
-        )
-        lon_var.units = "Degrees"
-
-        lat_var = file.createVariable(
-            "Latitude", terra_model.COORDINATE_TYPE, ("Depths", "nps")
-        )
-        lat_var.units = "Degrees"
->>>>>>> 373ad72d
 
         # Fill in coordinates
         # depths in decreasing depth order, which is opposite to our convention
         depths_var[:] = depths
-<<<<<<< HEAD
+
         lon_var[:] = lon_file
         lat_var[:] = lat_file
-=======
-        lon_var[:, :] = np.transpose(
-            np.reshape(np.repeat(lon_file, nlayers), (-1, nlayers))
-        )
-        lat_var[:, :] = np.transpose(
-            np.reshape(np.repeat(lat_file, nlayers), (-1, nlayers))
-        )
->>>>>>> 373ad72d
 
         for field_name, field_vals in fields.items():
             is_scalar = terra_model._is_scalar_field(field_name)
@@ -125,8 +100,9 @@
 
             if is_scalar:
                 var_name = var_names[0]
-<<<<<<< HEAD
-                if "itude" in field_name: #longitude and latitude don't vary with depth
+
+                #longitude and latitude don't vary with depth
+                if field_name == "latitude" or field_name == "longitude: 
                     this_var = file.createVariable(var_name, terra_model.VALUE_TYPE,
                     ("nps"))
                     this_var[:] = select_indices(field_vals, (lateral_inds))
@@ -134,31 +110,19 @@
                     this_var = file.createVariable(var_name, terra_model.VALUE_TYPE,
                         ("depths", "nps"))
                     this_var[:,:] = select_indices(field_vals, (depth_inds, lateral_inds))
-=======
-                this_var = file.createVariable(
-                    var_name, terra_model.VALUE_TYPE, ("Depths", "nps")
-                )
-                this_var[:, :] = select_indices(field_vals, (depth_inds, lateral_inds))
->>>>>>> 373ad72d
+
                 if units != "unitless":
                     this_var.units = units.title()
 
             # Special case the other things for now as it's just for testing
             elif field_name == "u_xyz":
                 for (icomp, var_name) in enumerate(var_names):
-<<<<<<< HEAD
+
                     this_var = file.createVariable(var_name, terra_model.VALUE_TYPE,
                         ("depths", "nps"))
                     this_var[:,:] = select_indices(field_vals[:,:,icomp],
                         (depth_inds, lateral_inds))
-=======
-                    this_var = file.createVariable(
-                        var_name, terra_model.VALUE_TYPE, ("Depths", "nps")
-                    )
-                    this_var[:, :] = select_indices(
-                        field_vals[:, :, icomp], (depth_inds, lateral_inds)
-                    )
->>>>>>> 373ad72d
+
                     this_var.units = units.title()
 
             elif field_name == "c_hist":
@@ -166,18 +130,9 @@
                 this_var = file.createVariable(var_name, terra_model.VALUE_TYPE,
                         ("compositions","depths", "nps"))
                 for (icomp, comp_name) in enumerate(c_hist_names):
-<<<<<<< HEAD
+
                     this_var[icomp,:,:] = select_indices(field_vals[icomp,:,:],
                         (depth_inds, lateral_inds))
-=======
-                    var_name = comp_name.title() + "Frac"
-                    this_var = file.createVariable(
-                        var_name, terra_model.VALUE_TYPE, ("Depths", "nps")
-                    )
-                    this_var[:, :] = select_indices(
-                        field_vals[:, :, icomp], (depth_inds, lateral_inds)
-                    )
->>>>>>> 373ad72d
 
                 this_var.composition_1_name="harzburgite"
                 this_var.composition_1_c = 0.0
